import asyncio
import json
import logging
import os
import random
import sqlite3
import time
from datetime import date, datetime
from logging.handlers import TimedRotatingFileHandler

import openai
from dotenv import load_dotenv
from pydantic_ai import Agent, capture_run_messages
from pydantic_ai.mcp import MCPServerStdio
from pydantic_ai.messages import TextPart, ToolCallPart
from pydantic_core import to_jsonable_python


class MorpheusBot:
<<<<<<< HEAD
    def __init__(self,
                 db_filename: str = "tasks.db",
                 system_prompt: str = "You are Morpheus, the guide from The Matrix. You help the user manage their tasks with calm wisdom and clarity.",
                 notebook_filename: str = "notebook.md"):
=======
    def __init__(
        self,
        db_filename: str = "tasks.db",
        system_prompt: str = "You are Morpheus, the guide from The Matrix. You help the user manage their tasks with calm wisdom and clarity.",
        notebook_filename: str = "notebook.md",
    ):
>>>>>>> 53bc4246
        self.DB_FILENAME = db_filename
        self.log_dir = "logs"
        self.notes_dir = "notes"
        self.notebook_filename = notebook_filename

        # Ensure the required directories exist
        for d in [self.log_dir, self.notes_dir]:
            os.makedirs(d, exist_ok=True)

        # Set up the audit logger
        self.audit_logger = logging.getLogger("auditlog")
        self.audit_logger.setLevel(logging.INFO)
        # Avoid adding duplicate handlers if the logger already has them.
        if not self.audit_logger.handlers:
            audit_handler = TimedRotatingFileHandler(
                f"{self.log_dir}/auditlog.log", when="midnight", interval=1
            )
            audit_handler.suffix = "%Y-%m-%d"
            audit_handler.setFormatter(
                logging.Formatter("%(asctime)s - %(levelname)s - %(message)s")
            )
            self.audit_logger.addHandler(audit_handler)

        load_dotenv()
        # Validate that required environment variables are present.
        required_vars = ["OPENAI_API_KEY", "DENO_PATH"]
        missing_vars = [var for var in required_vars if not os.getenv(var)]
        if missing_vars:
            raise ValueError(
                f"Missing required environment variables: {', '.join(missing_vars)}"
            )

        # Initialize an empty message history.
        self.history = []
        # Initialize the timestamp for the history (unix timestamp).
        self.history_timestamp = None
        # Initialize (or create) the SQLite database for tasks.
        self.init_db()

        # Run Python code sandboxed using Pyodide as a MCP server
        run_python_server = MCPServerStdio(
            os.getenv("DENO_PATH"),
            args=[
                "run",
                "-N",
                "-R=node_modules",
                "-W=node_modules",
                "--node-modules-dir=auto",
                "jsr:@pydantic/mcp-run-python",
                "stdio",
            ],
        )

        # OpenAI by default, but Claude if necessary API key is set
        llm_model = (
            "anthropic:claude-3-7-sonnet-latest"
            if os.getenv("ANTHROPIC_API_KEY")
            else "openai:gpt-4o"
        )

        # Initialize the agent with the given system prompt.
        self.agent = Agent(
            model=llm_model,
            system_prompt=system_prompt,
            mcp_servers=[run_python_server],
        )

        # Add dynamic system prompt snippets as well.
        @self.agent.system_prompt
        def add_the_date() -> str:
            return f'The current date is {date.today()} and it is a {date.today().strftime("%A")}.'

        @self.agent.system_prompt
        def read_notes() -> str:
            """
            Read in the contents of the notebook file.
            """
            filepath = f"{self.notes_dir}/{self.notebook_filename}"
            if not os.path.exists(filepath):
                return ""
            with open(filepath, "r") as f:
                return (
                    "Notes you've made so far, including your thoughts and observations:\n"
                    + f.read()
                )

        @self.agent.system_prompt
        def fetch_pending_tasks() -> str:
            """
            Start every interaction with a full list of all pending tasks, to prime the answers.
            """
            tasks = query_task_database(
                "SELECT id, description, time_added, due, tags, recurrence FROM tasks WHERE time_complete IS NULL ORDER BY time_added DESC"
            )
            if not tasks:
                return ""
            return (
                "Here is a list of all pending tasks ordered by most recently added first:\n"
                + "Columns are id, description, time_added, due, tags, recurrence\n"
                + tasks
            )

        # Register agent tools as inner asynchronous functions decorated with tool_plain.
        @self.agent.tool_plain()
        def query_task_database(query: str, params: tuple = ()) -> str:
            """
            Query the task database with a given SQL query. You can read data with
            SELECT queries and update data with INSERT and UPDATE queries.
            The database is an SQLite database with a single table named 'tasks'.

            Schema for the 'tasks' table:
                id INTEGER PRIMARY KEY AUTOINCREMENT,
                description TEXT NOT NULL,
                time_added TEXT NOT NULL,
                time_complete TEXT,
                due TEXT DEFAULT '',
                tags TEXT DEFAULT '',
                recurrence TEXT DEFAULT '',
                points INT DEFAULT 1

            Important details on how to use this dataset and the fields:
            The 'time_added' and 'time_complete' fields are stored as ISO 8601 strings.
            The 'time_complete' field is empty for tasks that are not yet complete.
            When marking a task as complete, always check the 'recurrence' field to see if the task should be rescheduled.
            If a task should be rescheduled, add a new task with the same description and tags, but with a new 'due' date.
            The 'due' field can be a date, time, or a generic description of a future period.
            The 'recurrence' field is a string that describes how often the task should recur.
            The 'recurrence' field is empty for tasks that do not recur, and that applies to the majority of tasks.
            The 'tags' field is a comma-separated list of lowercased tags. Tags are used to group tasks.
            When multiple tags are used, split them by comma to understand the task better.
            The 'tags' field is empty for tasks that have no tags yet. Suggest tags that might be useful.
            The 'points' field is used as rewards for completing tasks. Small tasks award 1 point and bigger tasks more points.
            Help the user to complete tasks to increase their total XP.

            Args:
                query (str): The SQL query to execute.
                params (tuple): The parameters to pass to the query, if any.
            Returns:
                str: The result of the query as a formatted string.
            """
            try:
                rows = self.query_db(query, params)
                return "\n".join([str(row) for row in rows])
            except sqlite3.Error as e:
                return f"Error executing query: {e}"

        @self.agent.tool_plain()
        def write_notes_to_notebook(text: str) -> str:
            """
            Write the given text to your notebook. Use this tool when you want to take a note in markdown format about something you learned about the user. Do not write tasks here. Only write thoughts and observations. It is not necessary to mention that the user completed a task. Write concisely.

            Args:
                text (str): The text to write to the notebook.
            Returns:
                str: A confirmation message.
            """
            filepath = f"{self.notes_dir}/{self.notebook_filename}"
            try:
                with open(filepath, "a") as f:
                    f.write(text + "\n")
                return "Text written to notebook."
            except Exception as e:
                return f"Error writing to notebook: {e}"

    def init_db(self):
        """
        Initialize the SQLite database and create the tasks table if it doesn't exist.
        Also, check if the 'due', 'tags', and 'recurrence' columns exist and ALTER TABLE to add them if missing.
        """
        conn = sqlite3.connect(self.DB_FILENAME)
        cursor = conn.cursor()
        cursor.execute(
            """
            CREATE TABLE IF NOT EXISTS tasks (
                id INTEGER PRIMARY KEY AUTOINCREMENT,
                description TEXT NOT NULL,
                time_added TEXT NOT NULL,
                time_complete TEXT,
                due TEXT DEFAULT '',
                tags TEXT DEFAULT '',
                recurrence TEXT DEFAULT '',
                points INT DEFAULT 1
            )
            """
        )
        conn.commit()
        cursor.execute("PRAGMA table_info(tasks)")
        columns = [row[1] for row in cursor.fetchall()]

        if "due" not in columns:
            cursor.execute("ALTER TABLE tasks ADD COLUMN due TEXT DEFAULT ''")
            conn.commit()

        if "tags" not in columns:
            cursor.execute("ALTER TABLE tasks ADD COLUMN tags TEXT DEFAULT ''")
            conn.commit()

        if "recurrence" not in columns:
            cursor.execute("ALTER TABLE tasks ADD COLUMN recurrence TEXT DEFAULT ''")
            conn.commit()

        if "points" not in columns:
            cursor.execute("ALTER TABLE tasks ADD COLUMN points INT DEFAULT 1")
            conn.commit()

        conn.close()

    def query_db(self, query, params=()):
        """
        Execute a query on the SQLite database and return the results.
        """
        self.log_query(query, params)
        with sqlite3.connect(self.DB_FILENAME) as conn:
            cursor = conn.cursor()
            cursor.execute(query, params)
            results = cursor.fetchall()
            conn.commit()
        return results

    def log_query(self, query, params):
        """
        Log the query and its parameters to the audit log.
        """
        self.audit_logger.info(f"Executed Query: {query} | Params: {params}")

    def log_messages(self, result, history):
        """
        Log each message to disk in JSON format.
        """
        # Use the entire list if this is the first interaction in the thread
        messages = result.new_messages_json() if history else result.all_messages_json()
        messages_json = to_jsonable_python(messages)

        # Use a date-stamped filename for the message history
        filepath = f"{self.log_dir}/messages.{datetime.now().strftime('%Y-%m-%d')}.json"
        with open(filepath, "a") as f:
            f.write(messages_json)

    def set_history(self, history):
        """
        Update the bot's history with the given history and record the current unix timestamp.

        Arguments:
            history: A list of messages to update the bot's history with.
        """
        self.history = history
        self.history_timestamp = time.time()

    def get_history(self):
        """
        Return the current message history. If the stored history timestamp is older than 1 hour,
        clear the history and reset the timestamp.

        Returns:
            list: The current valid history.
        """
        one_hour = 1 * 3600
        current_time = time.time()
        if self.history_timestamp and (
            current_time - self.history_timestamp > one_hour
        ):
            self.history = []
            self.history_timestamp = None
        return self.history

    async def process_message(self, text: str):
        """
        Processes a message by passing it to the agent and transforms the resulting new messages into
        a Slack Bolt block formatted dictionary. The method collects each new part from the agent's output.

        Args:
            text (str): The input text message.
        Returns:
            dict: A dictionary following the Slack Bolt block format.
        """
        self.audit_logger.info(f"Processing message: {text.strip()}")
        async with self.agent.run_mcp_servers():
            result = await self.agent.run(text, message_history=self.get_history())
        self.log_messages(result, self.history)
        self.audit_logger.info(f"Token usage: {result.usage()}")
        self.set_history(result.all_messages())

        slack_message = {"blocks": [], "text": result.data}
        for msg in result.new_messages():
            block = {
                "type": "rich_text",
                "elements": [{"type": "rich_text_section", "elements": []}],
            }
            elements = block["elements"][0]["elements"]

            for part in msg.parts:
                if isinstance(part, TextPart) and part.has_content():
                    elements.append({"type": "text", "text": part.content + "\n"})
                elif isinstance(part, ToolCallPart):
                    # Choose emoji based on tool name
                    emoji_name = "gear"

                    if part.tool_name == "query_task_database" and part.has_content():
                        # For SQL queries, customize emoji based on query type
                        query_text = str(part.args).upper().strip() if part.args else ""
                        if query_text.startswith("SELECT"):
                            emoji_name = "mag"  # Magnifying glass for SELECT
                        elif query_text.startswith("INSERT"):
                            emoji_name = "heavy_plus_sign"  # Plus for INSERT
                        elif query_text.startswith("UPDATE"):
                            emoji_name = "pencil"  # Pencil for UPDATE
                        elif query_text.startswith("DELETE"):
                            emoji_name = "wastebasket"  # Trash for DELETE
                        else:
                            emoji_name = (
                                "card_index_dividers"  # Default for other DB operations
                            )
                    elif part.tool_name == "write_notes_to_notebook":
                        emoji_name = "memo"  # Memo for notebook operations

<<<<<<< HEAD
                    elements.append({
                        "type": "emoji",
                        "name": emoji_name
                    })
                    elements.append({
                        "type": "text",
                        "text": f" Called {part.tool_name}\n"
                    })
=======
                    elements.append({"type": "emoji", "name": emoji_name})
                    elements.append(
                        {"type": "text", "text": f" Called {part.tool_name}\n"}
                    )
>>>>>>> 53bc4246

            slack_message["blocks"].append(block)

        return slack_message<|MERGE_RESOLUTION|>--- conflicted
+++ resolved
@@ -17,19 +17,12 @@
 
 
 class MorpheusBot:
-<<<<<<< HEAD
-    def __init__(self,
-                 db_filename: str = "tasks.db",
-                 system_prompt: str = "You are Morpheus, the guide from The Matrix. You help the user manage their tasks with calm wisdom and clarity.",
-                 notebook_filename: str = "notebook.md"):
-=======
     def __init__(
         self,
         db_filename: str = "tasks.db",
         system_prompt: str = "You are Morpheus, the guide from The Matrix. You help the user manage their tasks with calm wisdom and clarity.",
         notebook_filename: str = "notebook.md",
     ):
->>>>>>> 53bc4246
         self.DB_FILENAME = db_filename
         self.log_dir = "logs"
         self.notes_dir = "notes"
@@ -345,21 +338,10 @@
                     elif part.tool_name == "write_notes_to_notebook":
                         emoji_name = "memo"  # Memo for notebook operations
 
-<<<<<<< HEAD
-                    elements.append({
-                        "type": "emoji",
-                        "name": emoji_name
-                    })
-                    elements.append({
-                        "type": "text",
-                        "text": f" Called {part.tool_name}\n"
-                    })
-=======
                     elements.append({"type": "emoji", "name": emoji_name})
                     elements.append(
                         {"type": "text", "text": f" Called {part.tool_name}\n"}
                     )
->>>>>>> 53bc4246
 
             slack_message["blocks"].append(block)
 
